import torch
import torch.nn as nn
import torch.optim as optim
from torch.utils.data import DataLoader, Dataset
import numpy as np
import matplotlib.pyplot as plt
from pathlib import Path
import json
from tqdm import tqdm
import logging
from typing import Dict, List, Tuple, Optional
import torch.distributed as dist
from torch.nn.parallel import DistributedDataParallel as DDP
import os

from .models import TransformerVAE, vae_loss, SpectrumNormalizer
from .data import load_training_data

class SpectralDataset(Dataset):
    """
    Dataset class for loading and preprocessing spectral data.
    
    This class handles spectral data loading and preprocessing for training VAE models.
    It supports both self-supervised (autoencoder) and supervised training modes.
    
    Args:
        spectra (np.ndarray): Input spectral data array of shape (N, seq_len, input_dim).
            - N: Number of spectra in the dataset
            - seq_len: Length of each spectrum (e.g., 1036 for HETDEX)
            - input_dim: Number of features per spectral bin (e.g., flux, noise, sky)
        targets (np.ndarray, optional): Target spectral data for supervised training.
            If None, uses input spectra as targets (autoencoder mode).
            Must have same shape as spectra if provided. Default: None
        normalizer (SpectrumNormalizer, optional): Pre-fitted normalizer instance
            for standardizing spectral data. If provided, normalization is applied
            to both input and target spectra. Default: None
    
    Attributes:
        spectra (torch.Tensor): Normalized input spectra as PyTorch tensors
        targets (torch.Tensor): Normalized target spectra as PyTorch tensors
        normalizer (SpectrumNormalizer): Normalizer instance used for preprocessing
    
    Example:
        >>> spectra = np.random.randn(1000, 1036, 3)  # 1000 spectra
        >>> normalizer = SpectrumNormalizer()
        >>> normalizer.fit(spectra)
        >>> dataset = SpectralDataset(spectra, normalizer=normalizer)
        >>> data_loader = DataLoader(dataset, batch_size=32)
    """
    def __init__(self, spectra: np.ndarray, targets: Optional[np.ndarray] = None, 
                 normalizer: Optional[SpectrumNormalizer] = None):
        self.spectra = torch.Tensor(spectra.astype(np.float32))
        self.targets = torch.Tensor(targets.astype(np.float32)) if targets is not None else self.spectra
        self.normalizer = normalizer
        
        if self.normalizer:
            self.spectra = self.normalizer.transform(self.spectra)
            self.targets = self.normalizer.transform(self.targets)
    
    def __len__(self):
        return len(self.spectra)
    
    def __getitem__(self, idx):
        return self.spectra[idx], self.targets[idx]


class SpectralVAETrainer:
    """
    Comprehensive trainer class for the Transformer VAE model on spectral data.
    
    This class provides a complete training pipeline with support for training,
    validation, checkpointing, visualization, and logging. It handles the entire
    training lifecycle from initialization to model evaluation.
    
    Args:
        model (TransformerVAE): The VAE model instance to train. Should be
            initialized with appropriate architecture parameters.
        train_loader (DataLoader): PyTorch DataLoader for training data.
            Should yield batches of (input_spectra, target_spectra) tuples.
        val_loader (DataLoader, optional): PyTorch DataLoader for validation data.
            If None, validation is skipped during training. Default: None
        device (str): Device to run training on. Options: 'cuda', 'cpu', or
            specific GPU like 'cuda:0'. Default: 'cuda'
        learning_rate (float): Initial learning rate for the Adam optimizer.
            Typical values: 1e-3 to 1e-4. Default: 1e-3
        kl_weight (float): Weight multiplier for the KL divergence term in VAE loss.
            Controls the balance between reconstruction and regularization.
            - 1.0: Standard VAE loss
            - < 1.0: Emphasizes reconstruction (β-VAE with β < 1)
            - > 1.0: Emphasizes regularization (β-VAE with β > 1)
            Default: 1.0
        save_dir (str): Directory path for saving checkpoints, logs, and plots.
            Will be created if it doesn't exist. Default: './checkpoints'
    
    Attributes:
        model (TransformerVAE): The model being trained
        train_loader (DataLoader): Training data loader
        val_loader (DataLoader): Validation data loader
        device (str): Training device
        kl_weight (float): KL divergence weight
        optimizer (torch.optim.Adam): Adam optimizer instance
        scheduler (torch.optim.lr_scheduler.ReduceLROnPlateau): Learning rate scheduler
        save_dir (pathlib.Path): Directory for saving outputs
        train_losses (List[Dict]): History of training losses per epoch
        val_losses (List[Dict]): History of validation losses per epoch
        best_val_loss (float): Best validation loss achieved so far
        logger (logging.Logger): Logger instance for training progress
    
    Example:
        >>> model = TransformerVAE(input_dim=3, seq_len=1036)
        >>> trainer = SpectralVAETrainer(
        ...     model=model,
        ...     train_loader=train_loader,
        ...     val_loader=val_loader,
        ...     learning_rate=1e-3,
        ...     kl_weight=0.5,  # β-VAE with β=0.5
        ...     save_dir='./my_experiment'
        ... )
        >>> trainer.fit(num_epochs=100)
    """
    
    def __init__(self, 
                 model: TransformerVAE,
                 train_loader: DataLoader,
                 val_loader: Optional[DataLoader] = None,
                 device: str = 'cuda',
                 learning_rate: float = 1e-3,
                 kl_weight: float = 1.0,
                 save_dir: str = './checkpoints'):

        self.local_rank = int(os.environ.get("LOCAL_RANK", 0))
        torch.cuda.set_device(self.local_rank)
        dist.init_process_group(backend='nccl')

        self.model = model.to(self.local_rank)
        self.model = DDP(self.model, device_ids=[self.local_rank])
        self.train_loader = train_loader
        self.val_loader = val_loader
        self.device = device
        self.kl_weight = kl_weight

        # Optimizer and scheduler
        self.optimizer = optim.Adam(model.parameters(), lr=learning_rate)
        self.scheduler = optim.lr_scheduler.ReduceLROnPlateau(
            self.optimizer, mode='min', factor=0.5, patience=10, verbose=True
        )

        # Tracking
        self.save_dir = Path(save_dir)
        self.save_dir.mkdir(parents=True, exist_ok=True)
        self.train_losses = []
        self.val_losses = []
        self.best_val_loss = float('inf')

        # Setup logging
        self.setup_logging()
        self.logger.info(f"CUDA available: {torch.cuda.is_available()}")
        self.logger.info(f"GPU name: {torch.cuda.get_device_name(0) if torch.cuda.is_available() else 'No GPU found'}")
    
    def setup_logging(self):
        """
        Setup logging configuration for training progress and debugging.
        
        Configures logging to write to both a file and console with timestamps
        and appropriate formatting. Creates a training.log file in the save_dir.
        
        The logging configuration includes:
        - INFO level logging for general training progress
        - Timestamped entries for tracking training duration
        - Dual output to both file and console
        - Proper formatting for readability
        
        Note:
            This method is called automatically during trainer initialization.
            The log file will be created at {save_dir}/training.log
        """
        if self.local_rank == 0:
            logging.basicConfig(
                level=logging.INFO,
                format='%(asctime)s - %(levelname)s - %(message)s',
                handlers=[
                    logging.FileHandler(self.save_dir / 'training.log'),
                    logging.StreamHandler()
                ]
            )
        self.logger = logging.getLogger(__name__)
        if self.local_rank != 0:
            self.logger.setLevel(logging.ERROR)
    
    def weighted_vae_loss(self, x_hat: torch.Tensor, x: torch.Tensor, 
                         mu: torch.Tensor, logvar: torch.Tensor) -> Tuple[torch.Tensor, torch.Tensor, torch.Tensor]:
        """
        Compute VAE loss with configurable KL divergence weighting (β-VAE).
        
        Calculates the total VAE loss as a weighted sum of reconstruction loss
        and KL divergence regularization. The KL weight allows for β-VAE training
        where β controls the balance between reconstruction quality and latent
        space regularization.
        
        Args:
            x_hat (torch.Tensor): Reconstructed spectra from the decoder.
                Shape: (batch_size, seq_len, output_dim)
            x (torch.Tensor): Target/ground truth spectra.
                Shape: (batch_size, seq_len, output_dim)
            mu (torch.Tensor): Mean of the latent Gaussian distribution.
                Shape: (batch_size, latent_dim)
            logvar (torch.Tensor): Log-variance of the latent Gaussian distribution.
                Shape: (batch_size, latent_dim)
        
        Returns:
            Tuple[torch.Tensor, torch.Tensor, torch.Tensor]: A tuple containing:
                - total_loss: Weighted sum of reconstruction and KL losses
                - recon_loss: Mean squared error between x_hat and x
                - kl_div: KL divergence between latent distribution and N(0,I)
        
        Note:
            - Reconstruction loss uses MSE, suitable for continuous spectral data
            - KL divergence is normalized by batch size
            - Total loss = recon_loss + kl_weight * kl_div
        """
        if x.dim() == 2:
            x = x.unsqueeze(-1) # [B, L] -> [B, L, 1]
        recon_loss = nn.functional.mse_loss(x_hat, x, reduction='mean')
        kl_div = -0.5 * torch.sum(1 + logvar - mu.pow(2) - logvar.exp()) / x.size(0)
        total_loss = recon_loss + self.kl_weight * kl_div
        return total_loss, recon_loss, kl_div
    
    def train_epoch(self) -> Dict[str, float]:
        """
        Execute one complete training epoch over the training dataset.
        
        Performs forward and backward passes for all batches in the training
        loader, updates model parameters, and tracks training metrics. Includes
        gradient clipping for training stability.
        
        Returns:
            Dict[str, float]: Dictionary containing averaged losses for the epoch:
                - 'total': Total VAE loss (reconstruction + weighted KL)
                - 'recon': Reconstruction loss (MSE)
                - 'kl': KL divergence loss
        
        Training Process:
            1. Set model to training mode
            2. For each batch:
               - Forward pass through the model
               - Compute weighted VAE loss
               - Backward pass and gradient computation
               - Gradient clipping (max_norm=1.0)
               - Parameter update
            3. Average losses across all batches
        
        Note:
            - Uses gradient clipping to prevent exploding gradients
            - Tracks progress with tqdm progress bar
            - All losses are accumulated and averaged over the epoch
        """
        self.model.train()
        epoch_losses = {'total': 0, 'recon': 0, 'kl': 0}
        num_batches = 0

        for batch_idx, (data, targets) in enumerate(tqdm(self.train_loader, desc="Training")):
            data, targets = data.to(self.local_rank), targets.to(self.local_rank)

            self.optimizer.zero_grad()

            # Forward pass
            x_hat, mu, logvar = self.model(data)
            total_loss, recon_loss, kl_div = self.weighted_vae_loss(x_hat, targets, mu, logvar)

            # Backward pass
            total_loss.backward()
            torch.nn.utils.clip_grad_norm_(self.model.parameters(), max_norm=1.0)
            self.optimizer.step()

            # Track losses
            epoch_losses['total'] += total_loss.item()
            epoch_losses['recon'] += recon_loss.item()
            epoch_losses['kl'] += kl_div.item()
            num_batches += 1

        # Average losses
        for key in epoch_losses:
            epoch_losses[key] /= num_batches

        return epoch_losses
    
    def validate(self) -> Dict[str, float]:
        """
        Validate the model on the validation dataset.
        
        Evaluates the model performance on validation data without updating
        model parameters. Used for monitoring overfitting and learning rate
        scheduling.
        
        Returns:
            Dict[str, float]: Dictionary containing averaged validation losses:
                - 'total': Total VAE loss (reconstruction + weighted KL)
                - 'recon': Reconstruction loss (MSE)
                - 'kl': KL divergence loss
            Returns empty dict if no validation loader is provided.
        
        Process:
            1. Set model to evaluation mode
            2. Disable gradient computation for efficiency
            3. Forward pass on all validation batches
            4. Compute and accumulate losses
            5. Return averaged losses
        
        Note:
            - No gradient computation or parameter updates
            - Uses torch.no_grad() for memory efficiency
            - Tracks progress with tqdm progress bar
        """
        if self.val_loader is None:
            return {}

        self.model.eval()
        val_losses = {'total': 0, 'recon': 0, 'kl': 0}
        num_batches = 0

        with torch.no_grad():
            for data, targets in tqdm(self.val_loader, desc="Validation"):
                data, targets = data.to(self.local_rank), targets.to(self.local_rank)

                x_hat, mu, logvar = self.model(data)
                total_loss, recon_loss, kl_div = self.weighted_vae_loss(x_hat, targets, mu, logvar)

                val_losses['total'] += total_loss.item()
                val_losses['recon'] += recon_loss.item()
                val_losses['kl'] += kl_div.item()
                num_batches += 1

        # Average losses
        for key in val_losses:
            val_losses[key] /= num_batches

        return val_losses
    
    def save_checkpoint(self, epoch: int, is_best: bool = False):
        """
        Save model checkpoint to disk for resuming training or inference.
        
        Saves the complete training state including model weights, optimizer state,
        scheduler state, and training history. Optionally saves the best model
        separately for easy access.
        
        Args:
            epoch (int): Current epoch number for checkpoint naming and tracking.
            is_best (bool): Whether this checkpoint represents the best model
                so far based on validation loss. If True, saves an additional
                copy as 'best_model.pth'. Default: False
        
        Saved checkpoint contains:
            - Model state dictionary (weights and biases)
            - Optimizer state (for proper resuming)
            - Scheduler state (learning rate schedule)
            - Training and validation loss history
            - Current best validation loss
            - KL weight parameter
            - Epoch number
        
        Files created:
            - checkpoint_epoch_{epoch}.pth: Regular checkpoint
            - best_model.pth: Best model (if is_best=True)
        
        Note:
            Checkpoints are saved in the save_dir specified during initialization.
        """
        if self.local_rank == 0:
            checkpoint = {
                'epoch': epoch,
                'model_state_dict': self.model.state_dict(),
                'optimizer_state_dict': self.optimizer.state_dict(),
                'scheduler_state_dict': self.scheduler.state_dict(),
                'train_losses': self.train_losses,
                'val_losses': self.val_losses,
                'best_val_loss': self.best_val_loss,
                'kl_weight': self.kl_weight
            }

            # Save regular checkpoint
            checkpoint_path = self.save_dir / f'checkpoint_epoch_{epoch}.pth'
            torch.save(checkpoint, checkpoint_path)

            # Save best model
            if is_best:
                best_path = self.save_dir / 'best_model.pth'
                torch.save(checkpoint, best_path)
                self.logger.info(f"New best model saved at epoch {epoch}")
    
    def load_checkpoint(self, checkpoint_path: str):
        """
        Load model and training state from a saved checkpoint.
        
        Restores the complete training state from a checkpoint file, allowing
        for seamless resumption of training from any saved epoch.
        
        Args:
            checkpoint_path (str): Path to the checkpoint file (.pth format).
                Can be either a regular checkpoint or the best model checkpoint.
        
        Returns:
            int: The epoch number from which training can be resumed.
        
        Restored state includes:
            - Model weights and architecture parameters
            - Optimizer state (momentum, learning rate, etc.)
            - Learning rate scheduler state
            - Complete training and validation loss history
            - Best validation loss achieved so far
            - KL weight parameter
        
        Note:
            - The model architecture must match the saved checkpoint
            - Checkpoint is loaded to the device specified during trainer init
            - Training can be resumed from the returned epoch + 1
        
        Example:
            >>> trainer = SpectralVAETrainer(...)
            >>> start_epoch = trainer.load_checkpoint('./checkpoints/best_model.pth')
            >>> trainer.fit(num_epochs=100, start_from_epoch=start_epoch+1)
        """
        checkpoint = torch.load(checkpoint_path, map_location=self.device)
        
        self.model.load_state_dict(checkpoint['model_state_dict'])
        self.optimizer.load_state_dict(checkpoint['optimizer_state_dict'])
        self.scheduler.load_state_dict(checkpoint['scheduler_state_dict'])
        self.train_losses = checkpoint['train_losses']
        self.val_losses = checkpoint['val_losses']
        self.best_val_loss = checkpoint['best_val_loss']
        
        return checkpoint['epoch']
    
    def plot_losses(self):
        """
        Generate and save comprehensive loss visualization plots.
        
        Creates a three-panel figure showing the training progress across epochs:
        1. Total VAE loss (reconstruction + weighted KL)
        2. Reconstruction loss (MSE)
        3. KL divergence loss
        
        Each panel shows both training and validation curves (if validation
        data is available) with proper legends and grid lines for easy reading.
        
        Features:
            - Automatic legend generation for train/validation curves
            - Grid lines for better readability
            - High-resolution PNG output (300 DPI)
            - Tight layout for professional appearance
            - Saves to save_dir/training_losses.png
        
        Note:
            - Only plots if training losses are available
            - Validation curves are included if validation was performed
            - Plot is both saved to disk and displayed (plt.show())
            - Useful for monitoring training progress and diagnosing issues
        """
        if self.local_rank == 0:
            if not self.train_losses:
                return

            epochs = range(1, len(self.train_losses) + 1)

            fig, axes = plt.subplots(1, 3, figsize=(15, 5))

            # Total loss
            axes[0].plot(epochs, [loss['total'] for loss in self.train_losses], 'b-', label='Train')
            if self.val_losses:
                axes[0].plot(epochs, [loss['total'] for loss in self.val_losses], 'r-', label='Validation')
            axes[0].set_title('Total Loss')
            axes[0].set_xlabel('Epoch')
            axes[0].set_ylabel('Loss')
            axes[0].legend()
            axes[0].grid(True)

            # Reconstruction loss
            axes[1].plot(epochs, [loss['recon'] for loss in self.train_losses], 'b-', label='Train')
            if self.val_losses:
                axes[1].plot(epochs, [loss['recon'] for loss in self.val_losses], 'r-', label='Validation')
            axes[1].set_title('Reconstruction Loss')
            axes[1].set_xlabel('Epoch')
            axes[1].set_ylabel('Loss')
            axes[1].legend()
            axes[1].grid(True)

            # KL divergence
            axes[2].plot(epochs, [loss['kl'] for loss in self.train_losses], 'b-', label='Train')
            if self.val_losses:
                axes[2].plot(epochs, [loss['kl'] for loss in self.val_losses], 'r-', label='Validation')
            axes[2].set_title('KL Divergence')
            axes[2].set_xlabel('Epoch')
            axes[2].set_ylabel('KL Div')
            axes[2].legend()
            axes[2].grid(True)

            plt.tight_layout()
            plt.savefig(self.save_dir / 'training_losses.png', dpi=300, bbox_inches='tight')
            plt.show()
    
    def visualize_reconstructions(self, num_samples: int = 5):
        """
        Visualize model reconstruction quality on validation samples.
        
        Creates a visual comparison between original spectra, target spectra,
        and model reconstructions to assess the quality of the learned
        representations and reconstruction capability.
        
        Args:
            num_samples (int): Number of sample spectra to visualize.
                Limited by the batch size of the validation loader.
                Default: 5
        
        Generated visualization includes:
            - Original input spectra (left column)
            - Target spectra (middle column) 
            - Model reconstructions (right column)
            - Grid layout with num_samples rows and 3 columns
            - Individual titles for each spectrum sample
        
        Features:
            - Uses validation data for unbiased evaluation
            - Model is set to evaluation mode during visualization
            - No gradient computation for efficiency
            - High-resolution PNG output saved to save_dir
            - Both file output and display (plt.show())
        
        Note:
            - Requires validation loader to be provided during initialization
            - Only plots the first channel of multi-dimensional spectra
            - Useful for qualitative assessment of model performance
            - Saved as save_dir/reconstructions.png
        """
<<<<<<< HEAD
        if self.local_rank == 0:
            if self.val_loader is None:
                self.logger.warning("No validation loader available for visualization")
                return

            self.model.eval()

            with torch.no_grad():
                data, targets = next(iter(self.val_loader))
                data, targets = data.to(self.local_rank), targets.to(self.local_rank)

                x_hat, mu, logvar = self.model(data)

                # Move to CPU for plotting
                data = data.cpu().numpy()
                targets = targets.cpu().numpy()
                x_hat = x_hat.cpu().numpy()

                fig, axes = plt.subplots(num_samples, 3, figsize=(15, 3*num_samples))
                if num_samples == 1:
                    axes = axes.reshape(1, -1)

                for i in range(min(num_samples, len(data))):
                    # Original
                    axes[i, 0].plot(data[i, :, 0])
                    axes[i, 0].set_title(f'Original Spectrum {i+1}')
                    axes[i, 0].grid(True)

                    # Target
                    axes[i, 1].plot(targets[i, :, 0])
                    axes[i, 1].set_title(f'Target Spectrum {i+1}')
                    axes[i, 1].grid(True)

                    # Reconstruction
                    axes[i, 2].plot(x_hat[i, :, 0])
                    axes[i, 2].set_title(f'Reconstructed Spectrum {i+1}')
                    axes[i, 2].grid(True)

                plt.tight_layout()
                plt.savefig(self.save_dir / 'reconstructions.png', dpi=300, bbox_inches='tight')
                plt.show()
=======
        if self.val_loader is None:
            self.logger.warning("No validation loader available for visualization")
            return
            
        self.model.eval()
        
        with torch.no_grad():
            data, targets = next(iter(self.val_loader))
            data, targets = data.to(self.device), targets.to(self.device)
            
            x_hat, mu, logvar = self.model(data)
            
            # Move to CPU for plotting
            data = data.cpu().numpy()
            targets = targets.cpu().numpy()
            x_hat = x_hat.cpu().numpy()
            
            fig, axes = plt.subplots(num_samples, 3, figsize=(15, 3*num_samples))
            if num_samples == 1:
                axes = axes.reshape(1, -1)
            
            for i in range(min(num_samples, len(data))):
                # Handle both 2D and 3D data (input_dim=1 vs input_dim>1)
                if data.ndim == 3:
                    axes[i, 0].plot(data[i, :, 0])
                    axes[i, 1].plot(targets[i, :, 0])
                    axes[i, 2].plot(x_hat[i, :, 0])
                else:
                    axes[i, 0].plot(data[i, :])
                    axes[i, 1].plot(targets[i, :])
                    axes[i, 2].plot(x_hat[i, :])

                axes[i, 0].set_title(f'Original Spectrum {i+1}')
                axes[i, 0].grid(True)

                axes[i, 1].set_title(f'Target Spectrum {i+1}')
                axes[i, 1].grid(True)

                axes[i, 2].set_title(f'Reconstructed Spectrum {i+1}')
                axes[i, 2].grid(True)
            
            plt.tight_layout()
            plt.savefig(self.save_dir / 'reconstructions.png', dpi=300, bbox_inches='tight')
            plt.show()
>>>>>>> 6cb2b3ea
    
    def fit(self, num_epochs: int, save_every: int = 10, validate_every: int = 1):
        """
        Execute the main training loop for the specified number of epochs.
        
        This is the primary method for training the VAE model. It orchestrates
        the entire training process including training epochs, validation,
        checkpointing, learning rate scheduling, and progress logging.
        
        Args:
            num_epochs (int): Total number of training epochs to run.
                Each epoch processes the entire training dataset once.
            save_every (int): Frequency of checkpoint saving in epochs.
                For example, save_every=10 saves a checkpoint every 10 epochs.
                Does not affect best model saving. Default: 10
            validate_every (int): Frequency of validation in epochs.
                For example, validate_every=2 runs validation every 2 epochs.
                More frequent validation provides better monitoring but slows training.
                Default: 1 (validate every epoch)
        
        Training workflow per epoch:
            1. Log epoch information and model parameter count
            2. Execute training epoch with gradient updates
            3. Run validation (if scheduled)
            4. Update learning rate based on validation loss
            5. Save best model if validation loss improved
            6. Log training progress and losses
            7. Save regular checkpoint (if scheduled)
            8. Generate final visualizations after training completes
        
        Features:
            - Automatic best model tracking and saving
            - Learning rate reduction on validation plateau
            - Comprehensive logging of training progress
            - Periodic checkpointing for fault tolerance
            - Final loss plots and reconstruction visualizations
        
        Note:
            - Training can be interrupted and resumed using checkpoints
            - Validation loss is used for learning rate scheduling
            - Best model is saved automatically when validation improves
            - Final visualizations are generated at the end of training
        """
        if self.local_rank == 0:
            self.logger.info(f"Starting training for {num_epochs} epochs")
            self.logger.info(f"Model has {sum(p.numel() for p in self.model.parameters()):,} parameters")

        for epoch in range(1, num_epochs + 1):
            if self.local_rank == 0:
                self.logger.info(f"\nEpoch {epoch}/{num_epochs}")

            # Training
            train_losses = self.train_epoch()
            self.train_losses.append(train_losses)

            # Validation
            val_losses = {}
            if epoch % validate_every == 0:
                val_losses = self.validate()
                if val_losses:
                    self.val_losses.append(val_losses)

                    # Learning rate scheduling
                    self.scheduler.step(val_losses['total'])

                    # Check for best model
                    if val_losses['total'] < self.best_val_loss:
                        self.best_val_loss = val_losses['total']
                        self.save_checkpoint(epoch, is_best=True)

            # Logging
            if self.local_rank == 0:
                log_msg = f"Train Loss: {train_losses['total']:.6f} (Recon: {train_losses['recon']:.6f}, KL: {train_losses['kl']:.6f})"
                if val_losses:
                    log_msg += f" | Val Loss: {val_losses['total']:.6f} (Recon: {val_losses['recon']:.6f}, KL: {val_losses['kl']:.6f})"
                self.logger.info(log_msg)

            # Save checkpoint
            if epoch % save_every == 0:
                self.save_checkpoint(epoch)

        if self.local_rank == 0:
            self.logger.info("Training completed!")
            # Final visualizations
            self.plot_losses()
            self.visualize_reconstructions()

        dist.destroy_process_group()


def create_trainer_from_config(config_path: str) -> SpectralVAETrainer:
    """
    Create a SpectralVAETrainer instance from a JSON configuration file.
    
    This factory function provides a convenient way to set up training
    experiments using configuration files, promoting reproducibility and
    easy parameter management.
    
    Args:
        config_path (str): Path to the JSON configuration file containing
            model and training parameters. The file should contain nested
            dictionaries with keys 'model' and 'training'.
    
    Returns:
        SpectralVAETrainer: Configured trainer instance ready for training.
            Note: Data loaders need to be set separately as they depend on
            specific data loading implementations.
    
    Expected configuration file structure:
        {
            "model": {
                "input_dim": 3,
                "seq_len": 1036,
                "emb_dim": 96,
                "nhead": 4,
                "num_layers": 4,
                "latent_dim": 32
            },
            "training": {
                "device": "cuda",
                "learning_rate": 1e-3,
                "kl_weight": 1.0,
                "save_dir": "./checkpoints"
            }
        }
    
    Note:
        - The returned trainer has None for train_loader and val_loader
        - You must set these manually based on your data loading implementation
        - This function is useful for experiment management and reproducibility
    
    Example:
        >>> trainer = create_trainer_from_config('config.json')
        >>> trainer.train_loader = my_train_loader
        >>> trainer.val_loader = my_val_loader
        >>> trainer.fit(num_epochs=100)
    """
    print(f"Loading configuration from {config_path}")
    with open(config_path, 'r') as f:
        config = json.load(f)
    
    train_data, val_data = load_training_data( output_file=config['data']['output_file'],
                                              train_split=config['data']['train_split'])
    print(f'train_data.shape {train_data.shape} | val_data.shape {val_data.shape}', flush=True) 
    normalizer = SpectrumNormalizer()
    normalizer.fit(train_data)

    train_dataset = SpectralDataset(train_data, normalizer=normalizer)
    val_dataset = SpectralDataset(val_data, normalizer=normalizer)

    train_loader = DataLoader(train_dataset, batch_size=config['data']['batch_size'], shuffle=True)
    val_loader = DataLoader(val_dataset, batch_size=config['data']['batch_size'], shuffle=False)

    model = TransformerVAE(**config['model'])

    trainer = SpectralVAETrainer(
        model=model,
        train_loader=train_loader,
        val_loader=val_loader,
        **config['training']
    )
    return trainer


# Example usage and configuration
def create_example_config():
    """
    Create an example configuration file for training setup.

    Generates a comprehensive example configuration file with typical
    parameters for HETDEX spectral data training. This serves as a
    template for setting up new training experiments.

    Returns:
        dict: Configuration dictionary with model, training, and data parameters.
            The same dictionary is also saved as 'training_config.json'.

    Configuration includes:
        - Model architecture parameters (dimensions, layers, etc.)
        - Training hyperparameters (learning rate, device, etc.)
        - Data loading parameters (batch size, splits, etc.)

    Generated file structure:
        {
            "model": {
                "input_dim": 3,        # Flux, noise, sky features
                "seq_len": 1036,       # HETDEX spectral length
                "emb_dim": 96,         # Embedding dimension
                "nhead": 4,            # Attention heads
                "num_layers": 4,       # Transformer layers
                "latent_dim": 32       # Latent space dimension
            },
            "training": {
                "device": "cuda",      # GPU training
                "learning_rate": 1e-3, # Adam learning rate
                "kl_weight": 1.0,      # Standard VAE (β=1)
                "save_dir": "./checkpoints"
            },
            "data": {
                "batch_size": 32,      # Training batch size
                "num_workers": 4,      # Data loading workers
                "train_split": 0.8,    # Training data fraction
                "output_file": "hetdex_spectra.h5py"  # File to use for load_training_data
            }
        }

    Note:
        - Creates 'training_config.json' in the current directory
        - Parameters are optimized for HETDEX spectral data
        - Modify values as needed for your specific dataset
    """
    config = {
        "model": {
            "input_dim": 3,
            "seq_len": 1036,
            "emb_dim": 96,
            "nhead": 4,
            "num_layers": 4,
            "latent_dim": 32
        },
        "training": {
            "device": "cuda",
            "learning_rate": 1e-3,
            "kl_weight": 1.0,
            "save_dir": "../checkpoints"
        },
        "data": {
            "batch_size": 32,
            "num_workers": 4,
            "train_split": 0.8,
            "output_file": "../data/mock_spectra.h5"  # File to use for load_training_data
        }
    }
    
    with open('training_config.json', 'w') as f:
        json.dump(config, f, indent=2)
    
    return config<|MERGE_RESOLUTION|>--- conflicted
+++ resolved
@@ -531,49 +531,6 @@
             - Useful for qualitative assessment of model performance
             - Saved as save_dir/reconstructions.png
         """
-<<<<<<< HEAD
-        if self.local_rank == 0:
-            if self.val_loader is None:
-                self.logger.warning("No validation loader available for visualization")
-                return
-
-            self.model.eval()
-
-            with torch.no_grad():
-                data, targets = next(iter(self.val_loader))
-                data, targets = data.to(self.local_rank), targets.to(self.local_rank)
-
-                x_hat, mu, logvar = self.model(data)
-
-                # Move to CPU for plotting
-                data = data.cpu().numpy()
-                targets = targets.cpu().numpy()
-                x_hat = x_hat.cpu().numpy()
-
-                fig, axes = plt.subplots(num_samples, 3, figsize=(15, 3*num_samples))
-                if num_samples == 1:
-                    axes = axes.reshape(1, -1)
-
-                for i in range(min(num_samples, len(data))):
-                    # Original
-                    axes[i, 0].plot(data[i, :, 0])
-                    axes[i, 0].set_title(f'Original Spectrum {i+1}')
-                    axes[i, 0].grid(True)
-
-                    # Target
-                    axes[i, 1].plot(targets[i, :, 0])
-                    axes[i, 1].set_title(f'Target Spectrum {i+1}')
-                    axes[i, 1].grid(True)
-
-                    # Reconstruction
-                    axes[i, 2].plot(x_hat[i, :, 0])
-                    axes[i, 2].set_title(f'Reconstructed Spectrum {i+1}')
-                    axes[i, 2].grid(True)
-
-                plt.tight_layout()
-                plt.savefig(self.save_dir / 'reconstructions.png', dpi=300, bbox_inches='tight')
-                plt.show()
-=======
         if self.val_loader is None:
             self.logger.warning("No validation loader available for visualization")
             return
@@ -594,7 +551,7 @@
             fig, axes = plt.subplots(num_samples, 3, figsize=(15, 3*num_samples))
             if num_samples == 1:
                 axes = axes.reshape(1, -1)
-            
+                
             for i in range(min(num_samples, len(data))):
                 # Handle both 2D and 3D data (input_dim=1 vs input_dim>1)
                 if data.ndim == 3:
@@ -605,20 +562,24 @@
                     axes[i, 0].plot(data[i, :])
                     axes[i, 1].plot(targets[i, :])
                     axes[i, 2].plot(x_hat[i, :])
-
+                # Original
+                axes[i, 0].plot(data[i, :, 0])
                 axes[i, 0].set_title(f'Original Spectrum {i+1}')
                 axes[i, 0].grid(True)
-
+                
+                # Target
+                axes[i, 1].plot(targets[i, :, 0])
                 axes[i, 1].set_title(f'Target Spectrum {i+1}')
                 axes[i, 1].grid(True)
-
+                
+                # Reconstruction
+                axes[i, 2].plot(x_hat[i, :, 0])
                 axes[i, 2].set_title(f'Reconstructed Spectrum {i+1}')
                 axes[i, 2].grid(True)
             
             plt.tight_layout()
             plt.savefig(self.save_dir / 'reconstructions.png', dpi=300, bbox_inches='tight')
             plt.show()
->>>>>>> 6cb2b3ea
     
     def fit(self, num_epochs: int, save_every: int = 10, validate_every: int = 1):
         """
